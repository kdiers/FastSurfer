--- conflicted
+++ resolved
@@ -509,11 +509,7 @@
       exit 1
     fi
 
-<<<<<<< HEAD
     if [ ! -f "$main_segfile" ]
-=======
-    if [ ! -f "$main_segfile"]
->>>>>>> 6cca7c2e
       then
         ln -s -r "$aparc_aseg_segfile" "$main_segfile"
     fi
